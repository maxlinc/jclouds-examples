--- conflicted
+++ resolved
@@ -21,7 +21,6 @@
 import static org.jclouds.examples.rackspace.cloudfiles.Constants.CONTAINER;
 import static org.jclouds.examples.rackspace.cloudfiles.Constants.PROVIDER;
 import static org.jclouds.examples.rackspace.cloudfiles.Constants.REGION;
-import static org.jclouds.examples.rackspace.Constants.ENDPOINT;
 
 import java.io.Closeable;
 import java.io.File;
@@ -74,14 +73,8 @@
 
    public UploadObjects(String username, String apiKey) {
       ContextBuilder builder = ContextBuilder.newBuilder(PROVIDER)
-<<<<<<< HEAD
-                                  .credentials(username, apiKey)
-                                  .endpoint(ENDPOINT);
-      blobStore = builder.buildView(RegionScopedBlobStoreContext.class).blobStoreInRegion(REGION);
-=======
                                   .credentials(username, apiKey);
       blobStore = builder.buildView(RegionScopedBlobStoreContext.class).getBlobStore(REGION);
->>>>>>> ac12a075
       cloudFiles = blobStore.getContext().unwrapApi(CloudFilesApi.class);
    }
 
